--- conflicted
+++ resolved
@@ -29,16 +29,11 @@
           egress-policy: audit
 
       - uses: actions/checkout@11bd71901bbe5b1630ceea73d27597364c9af683 # v4.2.2
-<<<<<<< HEAD
 
-      - name: Clippy
-        run: cargo clippy --all-targets --all-features --verbose -- -D warnings
-
-=======
       - uses: clechasseur/rs-clippy-check@23f6dcf86d7e4e0d98b000bba0bb81ac587c44aa # v4.0.2
         with:
           args: --all-targets --all-features
->>>>>>> 34d07f84
+
       - name: Build
         run: cargo build --all-targets --all-features --verbose
 
